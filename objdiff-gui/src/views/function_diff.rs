--- conflicted
+++ resolved
@@ -707,13 +707,8 @@
                         .font(appearance.code_font.clone())
                         .color(appearance.highlight_color),
                 );
-<<<<<<< HEAD
-                if right_ctx.map_or(false, |m| m.has_symbol())
+                if right_ctx.is_some_and(|m| m.has_symbol())
                     && (ui
-=======
-                if right_ctx.is_some_and(|m| m.has_symbol())
-                    && ui
->>>>>>> 7aa878b4
                         .button("Change target")
                         .on_hover_text_at_pointer("Choose a different symbol to use as the target")
                         .clicked()
