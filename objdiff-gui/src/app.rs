use std::{
    default::Default,
    fs,
    path::{Path, PathBuf},
    rc::Rc,
    sync::{
        atomic::{AtomicBool, Ordering},
        Arc, Mutex, RwLock,
    },
};

use filetime::FileTime;
use globset::{Glob, GlobSet};
use notify::{RecursiveMode, Watcher};
use objdiff_core::{
    config::{
        build_globset, ProjectConfigInfo, ProjectObject, ScratchConfig, DEFAULT_WATCH_PATTERNS,
    },
    diff::DiffObjConfig,
};
use time::UtcOffset;

use crate::{
    app_config::{deserialize_config, AppConfigVersion},
    config::{load_project_config, ProjectObjectNode},
    jobs::{
        objdiff::{start_build, ObjDiffConfig},
        Job, JobQueue, JobResult, JobStatus,
    },
    views::{
        appearance::{appearance_window, Appearance},
        config::{
            arch_config_window, config_ui, project_window, ConfigViewState, CONFIG_DISABLED_TEXT,
        },
        data_diff::data_diff_ui,
        debug::debug_window,
        demangle::{demangle_window, DemangleViewState},
<<<<<<< HEAD
        extab_diff::{extab_diff_ui, ExtabViewState},
=======
        rlwinm::{rlwinm_decode_window, RlwinmDecodeViewState},
>>>>>>> eaf6c7c9
        frame_history::FrameHistory,
        function_diff::function_diff_ui,
        graphics::{graphics_window, GraphicsConfig, GraphicsViewState},
        jobs::jobs_ui,
        symbol_diff::{symbol_diff_ui, DiffViewState, View},
    },
};

#[derive(Default)]
pub struct ViewState {
    pub jobs: JobQueue,
    pub config_state: ConfigViewState,
    pub demangle_state: DemangleViewState,
<<<<<<< HEAD
    pub _extab_state: ExtabViewState,
=======
    pub rlwinm_decode_state: RlwinmDecodeViewState,
>>>>>>> eaf6c7c9
    pub diff_state: DiffViewState,
    pub graphics_state: GraphicsViewState,
    pub frame_history: FrameHistory,
    pub show_appearance_config: bool,
    pub show_demangle: bool,
    pub show_rlwinm_decode: bool,
    pub show_project_config: bool,
    pub show_arch_config: bool,
    pub show_debug: bool,
    pub show_graphics: bool,
}

/// The configuration for a single object file.
#[derive(Clone, Eq, PartialEq, serde::Deserialize, serde::Serialize)]
pub struct ObjectConfig {
    pub name: String,
    pub target_path: Option<PathBuf>,
    pub base_path: Option<PathBuf>,
    pub reverse_fn_order: Option<bool>,
    pub complete: Option<bool>,
    pub scratch: Option<ScratchConfig>,
}

#[inline]
fn bool_true() -> bool { true }

#[inline]
fn default_watch_patterns() -> Vec<Glob> {
    DEFAULT_WATCH_PATTERNS.iter().map(|s| Glob::new(s).unwrap()).collect()
}

#[derive(Clone, serde::Deserialize, serde::Serialize)]
pub struct AppConfig {
    // TODO: https://github.com/ron-rs/ron/pull/455
    // #[serde(flatten)]
    // pub version: AppConfigVersion,
    pub version: u32,
    #[serde(default)]
    pub custom_make: Option<String>,
    #[serde(default)]
    pub custom_args: Option<Vec<String>>,
    #[serde(default)]
    pub selected_wsl_distro: Option<String>,
    #[serde(default)]
    pub project_dir: Option<PathBuf>,
    #[serde(default)]
    pub target_obj_dir: Option<PathBuf>,
    #[serde(default)]
    pub base_obj_dir: Option<PathBuf>,
    #[serde(default)]
    pub selected_obj: Option<ObjectConfig>,
    #[serde(default = "bool_true")]
    pub build_base: bool,
    #[serde(default)]
    pub build_target: bool,
    #[serde(default = "bool_true")]
    pub rebuild_on_changes: bool,
    #[serde(default)]
    pub auto_update_check: bool,
    #[serde(default = "default_watch_patterns")]
    pub watch_patterns: Vec<Glob>,
    #[serde(default)]
    pub recent_projects: Vec<PathBuf>,
    #[serde(default)]
    pub diff_obj_config: DiffObjConfig,

    #[serde(skip)]
    pub objects: Vec<ProjectObject>,
    #[serde(skip)]
    pub object_nodes: Vec<ProjectObjectNode>,
    #[serde(skip)]
    pub watcher_change: bool,
    #[serde(skip)]
    pub config_change: bool,
    #[serde(skip)]
    pub obj_change: bool,
    #[serde(skip)]
    pub queue_build: bool,
    #[serde(skip)]
    pub queue_reload: bool,
    #[serde(skip)]
    pub project_config_info: Option<ProjectConfigInfo>,
}

impl Default for AppConfig {
    fn default() -> Self {
        Self {
            version: AppConfigVersion::default().version,
            custom_make: None,
            custom_args: None,
            selected_wsl_distro: None,
            project_dir: None,
            target_obj_dir: None,
            base_obj_dir: None,
            selected_obj: None,
            build_base: true,
            build_target: false,
            rebuild_on_changes: true,
            auto_update_check: true,
            watch_patterns: DEFAULT_WATCH_PATTERNS.iter().map(|s| Glob::new(s).unwrap()).collect(),
            recent_projects: vec![],
            diff_obj_config: Default::default(),
            objects: vec![],
            object_nodes: vec![],
            watcher_change: false,
            config_change: false,
            obj_change: false,
            queue_build: false,
            queue_reload: false,
            project_config_info: None,
        }
    }
}

impl AppConfig {
    pub fn set_project_dir(&mut self, path: PathBuf) {
        self.recent_projects.retain(|p| p != &path);
        if self.recent_projects.len() > 9 {
            self.recent_projects.truncate(9);
        }
        self.recent_projects.insert(0, path.clone());
        self.project_dir = Some(path);
        self.target_obj_dir = None;
        self.base_obj_dir = None;
        self.selected_obj = None;
        self.build_target = false;
        self.objects.clear();
        self.object_nodes.clear();
        self.watcher_change = true;
        self.config_change = true;
        self.obj_change = true;
        self.queue_build = false;
        self.project_config_info = None;
    }

    pub fn set_target_obj_dir(&mut self, path: PathBuf) {
        self.target_obj_dir = Some(path);
        self.selected_obj = None;
        self.obj_change = true;
        self.queue_build = false;
    }

    pub fn set_base_obj_dir(&mut self, path: PathBuf) {
        self.base_obj_dir = Some(path);
        self.selected_obj = None;
        self.obj_change = true;
        self.queue_build = false;
    }

    pub fn set_selected_obj(&mut self, object: ObjectConfig) {
        self.selected_obj = Some(object);
        self.obj_change = true;
        self.queue_build = false;
    }
}

pub type AppConfigRef = Arc<RwLock<AppConfig>>;

#[derive(Default)]
pub struct App {
    appearance: Appearance,
    view_state: ViewState,
    config: AppConfigRef,
    modified: Arc<AtomicBool>,
    watcher: Option<notify::RecommendedWatcher>,
    app_path: Option<PathBuf>,
    relaunch_path: Rc<Mutex<Option<PathBuf>>>,
    should_relaunch: bool,
}

pub const APPEARANCE_KEY: &str = "appearance";
pub const CONFIG_KEY: &str = "app_config";

impl App {
    /// Called once before the first frame.
    pub fn new(
        cc: &eframe::CreationContext<'_>,
        utc_offset: UtcOffset,
        relaunch_path: Rc<Mutex<Option<PathBuf>>>,
        app_path: Option<PathBuf>,
        graphics_config: GraphicsConfig,
        graphics_config_path: Option<PathBuf>,
    ) -> Self {
        // Load previous app state (if any).
        // Note that you must enable the `persistence` feature for this to work.
        let mut app = Self::default();
        if let Some(storage) = cc.storage {
            if let Some(appearance) = eframe::get_value::<Appearance>(storage, APPEARANCE_KEY) {
                app.appearance = appearance;
            }
            if let Some(mut config) = deserialize_config(storage) {
                if config.project_dir.is_some() {
                    config.config_change = true;
                    config.watcher_change = true;
                }
                if config.selected_obj.is_some() {
                    config.queue_build = true;
                }
                app.view_state.config_state.queue_check_update = config.auto_update_check;
                app.config = Arc::new(RwLock::new(config));
            }
        }
        app.appearance.init_fonts(&cc.egui_ctx);
        app.appearance.utc_offset = utc_offset;
        app.app_path = app_path;
        app.relaunch_path = relaunch_path;
        #[cfg(feature = "wgpu")]
        if let Some(wgpu_render_state) = &cc.wgpu_render_state {
            use eframe::egui_wgpu::wgpu::Backend;
            let info = wgpu_render_state.adapter.get_info();
            app.view_state.graphics_state.active_backend = match info.backend {
                Backend::Empty => "Unknown",
                Backend::Vulkan => "Vulkan",
                Backend::Metal => "Metal",
                Backend::Dx12 => "DirectX 12",
                Backend::Gl => "OpenGL",
                Backend::BrowserWebGpu => "WebGPU",
            }
            .to_string();
            app.view_state.graphics_state.active_device.clone_from(&info.name);
        }
        #[cfg(feature = "glow")]
        if let Some(gl) = &cc.gl {
            use eframe::glow::HasContext;
            app.view_state.graphics_state.active_backend = "OpenGL".to_string();
            app.view_state.graphics_state.active_device =
                unsafe { gl.get_parameter_string(0x1F01) }; // GL_RENDERER
        }
        app.view_state.graphics_state.graphics_config = graphics_config;
        app.view_state.graphics_state.graphics_config_path = graphics_config_path;
        app
    }

    fn pre_update(&mut self, ctx: &egui::Context) {
        self.appearance.pre_update(ctx);

        let ViewState { jobs, diff_state, config_state, .. } = &mut self.view_state;

        let mut results = vec![];
        for (job, result) in jobs.iter_finished() {
            match result {
                Ok(result) => {
                    log::info!("Job {} finished", job.id);
                    match result {
                        JobResult::None => {
                            if let Some(err) = &job.context.status.read().unwrap().error {
                                log::error!("{:?}", err);
                            }
                        }
                        JobResult::Update(state) => {
                            if let Ok(mut guard) = self.relaunch_path.lock() {
                                *guard = Some(state.exe_path);
                                self.should_relaunch = true;
                            }
                        }
                        _ => results.push(result),
                    }
                }
                Err(err) => {
                    let err = if let Some(msg) = err.downcast_ref::<&'static str>() {
                        anyhow::Error::msg(*msg)
                    } else if let Some(msg) = err.downcast_ref::<String>() {
                        anyhow::Error::msg(msg.clone())
                    } else {
                        anyhow::Error::msg("Thread panicked")
                    };
                    let result = job.context.status.write();
                    if let Ok(mut guard) = result {
                        guard.error = Some(err);
                    } else {
                        drop(result);
                        job.context.status = Arc::new(RwLock::new(JobStatus {
                            title: "Error".to_string(),
                            progress_percent: 0.0,
                            progress_items: None,
                            status: String::new(),
                            error: Some(err),
                        }));
                    }
                }
            }
        }
        jobs.results.append(&mut results);
        jobs.clear_finished();

        diff_state.pre_update(jobs, &self.config);
        config_state.pre_update(jobs, &self.config);
        debug_assert!(jobs.results.is_empty());
    }

    fn post_update(&mut self, ctx: &egui::Context) {
        self.appearance.post_update(ctx);

        let ViewState { jobs, diff_state, config_state, graphics_state, .. } = &mut self.view_state;
        config_state.post_update(ctx, jobs, &self.config);
        diff_state.post_update(ctx, jobs, &self.config);

        let Ok(mut config) = self.config.write() else {
            return;
        };
        let config = &mut *config;

        if let Some(info) = &config.project_config_info {
            if file_modified(&info.path, info.timestamp) {
                config.config_change = true;
            }
        }

        if config.config_change {
            config.config_change = false;
            match load_project_config(config) {
                Ok(()) => config_state.load_error = None,
                Err(e) => {
                    log::error!("Failed to load project config: {e}");
                    config_state.load_error = Some(format!("{e}"));
                }
            }
        }

        if config.watcher_change {
            drop(self.watcher.take());

            if let Some(project_dir) = &config.project_dir {
                match build_globset(&config.watch_patterns).map_err(anyhow::Error::new).and_then(
                    |globset| {
                        create_watcher(ctx.clone(), self.modified.clone(), project_dir, globset)
                            .map_err(anyhow::Error::new)
                    },
                ) {
                    Ok(watcher) => self.watcher = Some(watcher),
                    Err(e) => log::error!("Failed to create watcher: {e}"),
                }
                config.watcher_change = false;
            }
        }

        if config.obj_change {
            *diff_state = Default::default();
            if config.selected_obj.is_some() {
                config.queue_build = true;
            }
            config.obj_change = false;
        }

        if self.modified.swap(false, Ordering::Relaxed) && config.rebuild_on_changes {
            config.queue_build = true;
        }

        if let Some(result) = &diff_state.build {
            if let Some((obj, _)) = &result.first_obj {
                if file_modified(&obj.path, obj.timestamp) {
                    config.queue_reload = true;
                }
            }
            if let Some((obj, _)) = &result.second_obj {
                if file_modified(&obj.path, obj.timestamp) {
                    config.queue_reload = true;
                }
            }
        }

        // Don't clear `queue_build` if a build is running. A file may have been modified during
        // the build, so we'll start another build after the current one finishes.
        if config.queue_build && config.selected_obj.is_some() && !jobs.is_running(Job::ObjDiff) {
            jobs.push(start_build(ctx, ObjDiffConfig::from_config(config)));
            config.queue_build = false;
            config.queue_reload = false;
        } else if config.queue_reload && !jobs.is_running(Job::ObjDiff) {
            let mut diff_config = ObjDiffConfig::from_config(config);
            // Don't build, just reload the current files
            diff_config.build_base = false;
            diff_config.build_target = false;
            jobs.push(start_build(ctx, diff_config));
            config.queue_reload = false;
        }

        if graphics_state.should_relaunch {
            if let Some(app_path) = &self.app_path {
                if let Ok(mut guard) = self.relaunch_path.lock() {
                    *guard = Some(app_path.clone());
                    self.should_relaunch = true;
                }
            }
        }
    }
}

impl eframe::App for App {
    /// Called each time the UI needs repainting, which may be many times per second.
    /// Put your widgets into a `SidePanel`, `TopPanel`, `CentralPanel`, `Window` or `Area`.
    fn update(&mut self, ctx: &egui::Context, frame: &mut eframe::Frame) {
        if self.should_relaunch {
            ctx.send_viewport_cmd(egui::ViewportCommand::Close);
            return;
        }

        self.pre_update(ctx);

        let Self { config, appearance, view_state, .. } = self;
        let ViewState {
            jobs,
            config_state,
            demangle_state,
<<<<<<< HEAD
            _extab_state,
=======
            rlwinm_decode_state,
>>>>>>> eaf6c7c9
            diff_state,
            graphics_state,
            frame_history,
            show_appearance_config,
            show_demangle,
            show_rlwinm_decode,
            show_project_config,
            show_arch_config,
            show_debug,
            show_graphics,
        } = view_state;

        frame_history.on_new_frame(ctx.input(|i| i.time), frame.info().cpu_usage);

        egui::TopBottomPanel::top("top_panel").show(ctx, |ui| {
            egui::menu::bar(ui, |ui| {
                ui.menu_button("File", |ui| {
                    #[cfg(debug_assertions)]
                    if ui.button("Debug…").clicked() {
                        *show_debug = !*show_debug;
                        ui.close_menu();
                    }
                    if ui.button("Project…").clicked() {
                        *show_project_config = !*show_project_config;
                        ui.close_menu();
                    }
                    let recent_projects = if let Ok(guard) = config.read() {
                        guard.recent_projects.clone()
                    } else {
                        vec![]
                    };
                    if recent_projects.is_empty() {
                        ui.add_enabled(false, egui::Button::new("Recent projects…"));
                    } else {
                        ui.menu_button("Recent Projects…", |ui| {
                            if ui.button("Clear").clicked() {
                                config.write().unwrap().recent_projects.clear();
                            };
                            ui.separator();
                            for path in recent_projects {
                                if ui.button(format!("{}", path.display())).clicked() {
                                    config.write().unwrap().set_project_dir(path);
                                    ui.close_menu();
                                }
                            }
                        });
                    }
                    if ui.button("Appearance…").clicked() {
                        *show_appearance_config = !*show_appearance_config;
                        ui.close_menu();
                    }
                    if ui.button("Graphics…").clicked() {
                        *show_graphics = !*show_graphics;
                        ui.close_menu();
                    }
                    if ui.button("Quit").clicked() {
                        ctx.send_viewport_cmd(egui::ViewportCommand::Close);
                    }
                });
                ui.menu_button("Tools", |ui| {
                    if ui.button("Demangle…").clicked() {
                        *show_demangle = !*show_demangle;
                        ui.close_menu();
                    }
                    if ui.button("Rlwinm Decoder…").clicked() {
                        *show_rlwinm_decode = !*show_rlwinm_decode;
                        ui.close_menu();
                    }
                });
                ui.menu_button("Diff Options", |ui| {
                    if ui.button("Arch Settings…").clicked() {
                        *show_arch_config = !*show_arch_config;
                        ui.close_menu();
                    }
                    let mut config = config.write().unwrap();
                    let response = ui
                        .checkbox(&mut config.rebuild_on_changes, "Rebuild on changes")
                        .on_hover_text("Automatically re-run the build & diff when files change.");
                    if response.changed() {
                        config.watcher_change = true;
                    };
                    ui.add_enabled(
                        !diff_state.symbol_state.disable_reverse_fn_order,
                        egui::Checkbox::new(
                            &mut diff_state.symbol_state.reverse_fn_order,
                            "Reverse function order (-inline deferred)",
                        ),
                    )
                    .on_disabled_hover_text(CONFIG_DISABLED_TEXT);
                    ui.checkbox(
                        &mut diff_state.symbol_state.show_hidden_symbols,
                        "Show hidden symbols",
                    );
                    if ui
                        .checkbox(
                            &mut config.diff_obj_config.relax_reloc_diffs,
                            "Relax relocation diffs",
                        )
                        .on_hover_text(
                            "Ignores differences in relocation targets. (Address, name, etc)",
                        )
                        .changed()
                    {
                        config.queue_reload = true;
                    }
                    if ui
                        .checkbox(
                            &mut config.diff_obj_config.space_between_args,
                            "Space between args",
                        )
                        .changed()
                    {
                        config.queue_reload = true;
                    }
                    if ui
                        .checkbox(
                            &mut config.diff_obj_config.combine_data_sections,
                            "Combine data sections",
                        )
                        .on_hover_text("Combines data sections with equal names.")
                        .changed()
                    {
                        config.queue_reload = true;
                    }
                });
            });
        });

        let build_success = matches!(&diff_state.build, Some(b) if b.first_status.success && b.second_status.success);
        if diff_state.current_view == View::FunctionDiff && build_success {
            egui::CentralPanel::default().show(ctx, |ui| {
                function_diff_ui(ui, diff_state, appearance);
            });
        } else if diff_state.current_view == View::DataDiff && build_success {
            egui::CentralPanel::default().show(ctx, |ui| {
                data_diff_ui(ui, diff_state, appearance);
            });
        } else if diff_state.current_view == View::ExtabDiff && build_success {
            egui::CentralPanel::default().show(ctx, |ui| {
                extab_diff_ui(ui, diff_state, appearance);
            });
        } else {
            egui::SidePanel::left("side_panel").show(ctx, |ui| {
                egui::ScrollArea::both().show(ui, |ui| {
                    config_ui(ui, config, show_project_config, config_state, appearance);
                    jobs_ui(ui, jobs, appearance);
                });
            });

            egui::CentralPanel::default().show(ctx, |ui| {
                symbol_diff_ui(ui, diff_state, appearance);
            });
        }

        project_window(ctx, config, show_project_config, config_state, appearance);
        appearance_window(ctx, show_appearance_config, appearance);
        demangle_window(ctx, show_demangle, demangle_state, appearance);
        rlwinm_decode_window(ctx, show_rlwinm_decode, rlwinm_decode_state, appearance);
        arch_config_window(ctx, config, show_arch_config, appearance);
        debug_window(ctx, show_debug, frame_history, appearance);
        graphics_window(ctx, show_graphics, frame_history, graphics_state, appearance);

        self.post_update(ctx);
    }

    /// Called by the frame work to save state before shutdown.
    fn save(&mut self, storage: &mut dyn eframe::Storage) {
        if let Ok(config) = self.config.read() {
            eframe::set_value(storage, CONFIG_KEY, &*config);
        }
        eframe::set_value(storage, APPEARANCE_KEY, &self.appearance);
    }
}

fn create_watcher(
    ctx: egui::Context,
    modified: Arc<AtomicBool>,
    project_dir: &Path,
    patterns: GlobSet,
) -> notify::Result<notify::RecommendedWatcher> {
    let base_dir = project_dir.to_owned();
    let mut watcher =
        notify::recommended_watcher(move |res: notify::Result<notify::Event>| match res {
            Ok(event) => {
                if matches!(
                    event.kind,
                    notify::EventKind::Modify(..)
                        | notify::EventKind::Create(..)
                        | notify::EventKind::Remove(..)
                ) {
                    for path in &event.paths {
                        let Ok(path) = path.strip_prefix(&base_dir) else {
                            continue;
                        };
                        if patterns.is_match(path) {
                            log::info!("File modified: {}", path.display());
                            modified.store(true, Ordering::Relaxed);
                            ctx.request_repaint();
                        }
                    }
                }
            }
            Err(e) => log::error!("watch error: {e:?}"),
        })?;
    watcher.watch(project_dir, RecursiveMode::Recursive)?;
    Ok(watcher)
}

#[inline]
fn file_modified(path: &Path, last_ts: FileTime) -> bool {
    if let Ok(metadata) = fs::metadata(path) {
        FileTime::from_last_modification_time(&metadata) != last_ts
    } else {
        false
    }
}<|MERGE_RESOLUTION|>--- conflicted
+++ resolved
@@ -35,11 +35,8 @@
         data_diff::data_diff_ui,
         debug::debug_window,
         demangle::{demangle_window, DemangleViewState},
-<<<<<<< HEAD
+        rlwinm::{rlwinm_decode_window, RlwinmDecodeViewState},
         extab_diff::{extab_diff_ui, ExtabViewState},
-=======
-        rlwinm::{rlwinm_decode_window, RlwinmDecodeViewState},
->>>>>>> eaf6c7c9
         frame_history::FrameHistory,
         function_diff::function_diff_ui,
         graphics::{graphics_window, GraphicsConfig, GraphicsViewState},
@@ -53,11 +50,8 @@
     pub jobs: JobQueue,
     pub config_state: ConfigViewState,
     pub demangle_state: DemangleViewState,
-<<<<<<< HEAD
+    pub rlwinm_decode_state: RlwinmDecodeViewState,
     pub _extab_state: ExtabViewState,
-=======
-    pub rlwinm_decode_state: RlwinmDecodeViewState,
->>>>>>> eaf6c7c9
     pub diff_state: DiffViewState,
     pub graphics_state: GraphicsViewState,
     pub frame_history: FrameHistory,
@@ -461,11 +455,8 @@
             jobs,
             config_state,
             demangle_state,
-<<<<<<< HEAD
+            rlwinm_decode_state,
             _extab_state,
-=======
-            rlwinm_decode_state,
->>>>>>> eaf6c7c9
             diff_state,
             graphics_state,
             frame_history,
