--- conflicted
+++ resolved
@@ -29,11 +29,8 @@
 cfg-if = "1.0.0"
 const_format = "0.2.32"
 cwdemangle = "1.0.0"
-<<<<<<< HEAD
+rlwinmdec = "1.0.1"
 cwextab = "0.2.3"
-=======
-rlwinmdec = "1.0.1"
->>>>>>> eaf6c7c9
 dirs = "5.0.1"
 egui = "0.27.2"
 egui_extras = "0.27.2"
