use std::borrow::Cow;

use anyhow::{anyhow, bail, ensure, Result};
use iced_x86::{
    Decoder, DecoderOptions, DecoratorKind, Formatter, FormatterOutput, FormatterTextKind,
    GasFormatter, Instruction, IntelFormatter, MasmFormatter, NasmFormatter, NumberKind, OpKind,
    PrefixKind, Register,
};
use object::{pe, Endian, Endianness, File, Object, Relocation, RelocationFlags, SectionIndex};

use crate::{
    arch::{ObjArch, ProcessCodeResult},
    diff::{DiffObjConfig, X86Formatter},
    obj::{ObjInfo, ObjIns, ObjInsArg, ObjInsArgValue, ObjSection, SymbolRef},
};

pub struct ObjArchX86 {
    bits: u32,
    endianness: Endianness,
}

impl ObjArchX86 {
    pub fn new(object: &File) -> Result<Self> {
        Ok(Self { bits: if object.is_64() { 64 } else { 32 }, endianness: object.endianness() })
    }
}

impl ObjArch for ObjArchX86 {
    fn process_code(
        &self,
        obj: &ObjInfo,
        symbol_ref: SymbolRef,
        config: &DiffObjConfig,
    ) -> Result<ProcessCodeResult> {
        let (section, symbol) = obj.section_symbol(symbol_ref);
        let code = &section.data
            [symbol.section_address as usize..(symbol.section_address + symbol.size) as usize];

        let line_info =
            obj.line_info.as_ref().and_then(|map| map.get(&SectionIndex(section.orig_index)));

        let mut result = ProcessCodeResult { ops: Vec::new(), insts: Vec::new() };
        let mut decoder = Decoder::with_ip(self.bits, code, symbol.address, DecoderOptions::NONE);
        let mut formatter: Box<dyn Formatter> = match config.x86_formatter {
            X86Formatter::Intel => Box::new(IntelFormatter::new()),
            X86Formatter::Gas => Box::new(GasFormatter::new()),
            X86Formatter::Nasm => Box::new(NasmFormatter::new()),
            X86Formatter::Masm => Box::new(MasmFormatter::new()),
        };
        formatter.options_mut().set_space_after_operand_separator(config.space_between_args);

        let mut output = InstructionFormatterOutput {
            formatted: String::new(),
            ins: ObjIns {
                address: 0,
                size: 0,
                op: 0,
                mnemonic: String::new(),
                args: vec![],
                reloc: None,
                branch_dest: None,
                line: None,
                formatted: String::new(),
                orig: None,
            },
            error: None,
            ins_operands: vec![],
        };
        let mut instruction = Instruction::default();
        while decoder.can_decode() {
            decoder.decode_out(&mut instruction);

            let address = instruction.ip();
            let op = instruction.mnemonic() as u16;
            let reloc = section
                .relocations
                .iter()
                .find(|r| r.address >= address && r.address < address + instruction.len() as u64);
            output.ins = ObjIns {
                address,
                size: instruction.len() as u8,
                op,
                mnemonic: String::new(),
                args: vec![],
                reloc: reloc.cloned(),
                branch_dest: None,
<<<<<<< HEAD
                line: line_info.and_then(|m| m.get(&address).cloned()),
=======
                line: obj.line_info.as_ref().and_then(|m| m.get(&address).cloned()),
                formatted: String::new(),
>>>>>>> 854dc9e4
                orig: None,
            };
            // Run the formatter, which will populate output.ins
            formatter.format(&instruction, &mut output);
            if let Some(error) = output.error.take() {
                return Err(error);
            }
            ensure!(output.ins_operands.len() == output.ins.args.len());
            output.ins.formatted.clone_from(&output.formatted);

            // Make sure we've put the relocation somewhere in the instruction
            if reloc.is_some() && !output.ins.args.iter().any(|a| matches!(a, ObjInsArg::Reloc)) {
                let mut found = replace_arg(
                    OpKind::Memory,
                    ObjInsArg::Reloc,
                    &mut output.ins.args,
                    &instruction,
                    &output.ins_operands,
                )?;
                if !found {
                    found = replace_arg(
                        OpKind::Immediate32,
                        ObjInsArg::Reloc,
                        &mut output.ins.args,
                        &instruction,
                        &output.ins_operands,
                    )?;
                }
                ensure!(found, "x86: Failed to find operand for Absolute relocation");
            }
            if reloc.is_some() && !output.ins.args.iter().any(|a| matches!(a, ObjInsArg::Reloc)) {
                bail!("Failed to find relocation in instruction");
            }

            result.ops.push(op);
            result.insts.push(output.ins.clone());

            // Clear for next iteration
            output.formatted.clear();
            output.ins_operands.clear();
        }
        Ok(result)
    }

    fn implcit_addend(
        &self,
        section: &ObjSection,
        address: u64,
        reloc: &Relocation,
    ) -> Result<i64> {
        match reloc.flags() {
            RelocationFlags::Coff { typ: pe::IMAGE_REL_I386_DIR32 | pe::IMAGE_REL_I386_REL32 } => {
                let data = section.data[address as usize..address as usize + 4].try_into()?;
                Ok(self.endianness.read_i32_bytes(data) as i64)
            }
            flags => bail!("Unsupported x86 implicit relocation {flags:?}"),
        }
    }

    fn demangle(&self, name: &str) -> Option<String> {
        if name.starts_with('?') {
            msvc_demangler::demangle(name, msvc_demangler::DemangleFlags::llvm()).ok()
        } else {
            cpp_demangle::Symbol::new(name)
                .ok()
                .and_then(|s| s.demangle(&cpp_demangle::DemangleOptions::default()).ok())
        }
    }

    fn display_reloc(&self, flags: RelocationFlags) -> Cow<'static, str> {
        match flags {
            RelocationFlags::Coff { typ } => match typ {
                pe::IMAGE_REL_I386_DIR32 => Cow::Borrowed("IMAGE_REL_I386_DIR32"),
                pe::IMAGE_REL_I386_REL32 => Cow::Borrowed("IMAGE_REL_I386_REL32"),
                _ => Cow::Owned(format!("<{flags:?}>")),
            },
            _ => Cow::Owned(format!("<{flags:?}>")),
        }
    }
}

fn replace_arg(
    from: OpKind,
    to: ObjInsArg,
    args: &mut [ObjInsArg],
    instruction: &Instruction,
    ins_operands: &[Option<u32>],
) -> Result<bool> {
    let mut replace = None;
    for i in 0..instruction.op_count() {
        let op_kind = instruction.op_kind(i);
        if op_kind == from {
            replace = Some(i);
            break;
        }
    }
    if let Some(i) = replace {
        for (j, arg) in args.iter_mut().enumerate() {
            if ins_operands[j] == Some(i) {
                *arg = to;
                return Ok(true);
            }
        }
    }
    Ok(false)
}

struct InstructionFormatterOutput {
    formatted: String,
    ins: ObjIns,
    error: Option<anyhow::Error>,
    ins_operands: Vec<Option<u32>>,
}

impl InstructionFormatterOutput {
    fn push_signed(&mut self, value: i64) {
        // The formatter writes the '-' operator and then gives us a negative value,
        // so convert it to a positive value to avoid double negatives
        if value < 0
            && matches!(self.ins.args.last(), Some(ObjInsArg::Arg(ObjInsArgValue::Opaque(v))) if v == "-")
        {
            self.ins.args.push(ObjInsArg::Arg(ObjInsArgValue::Signed(value.wrapping_abs())));
        } else {
            self.ins.args.push(ObjInsArg::Arg(ObjInsArgValue::Signed(value)));
        }
    }
}

impl FormatterOutput for InstructionFormatterOutput {
    fn write(&mut self, text: &str, kind: FormatterTextKind) {
        self.formatted.push_str(text);
        // Skip whitespace after the mnemonic
        if self.ins.args.is_empty() && kind == FormatterTextKind::Text {
            return;
        }
        self.ins_operands.push(None);
        match kind {
            FormatterTextKind::Text | FormatterTextKind::Punctuation => {
                self.ins.args.push(ObjInsArg::PlainText(text.to_string().into()));
            }
            FormatterTextKind::Keyword | FormatterTextKind::Operator => {
                self.ins.args.push(ObjInsArg::Arg(ObjInsArgValue::Opaque(text.to_string().into())));
            }
            _ => {
                if self.error.is_none() {
                    self.error = Some(anyhow!("x86: Unsupported FormatterTextKind {:?}", kind));
                }
            }
        }
    }

    fn write_prefix(&mut self, _instruction: &Instruction, text: &str, _prefix: PrefixKind) {
        self.formatted.push_str(text);
        self.ins_operands.push(None);
        self.ins.args.push(ObjInsArg::Arg(ObjInsArgValue::Opaque(text.to_string().into())));
    }

    fn write_mnemonic(&mut self, _instruction: &Instruction, text: &str) {
        self.formatted.push_str(text);
        self.ins.mnemonic = text.to_string();
    }

    fn write_number(
        &mut self,
        _instruction: &Instruction,
        _operand: u32,
        instruction_operand: Option<u32>,
        text: &str,
        value: u64,
        number_kind: NumberKind,
        kind: FormatterTextKind,
    ) {
        self.formatted.push_str(text);
        self.ins_operands.push(instruction_operand);

        // Handle relocations
        match kind {
            FormatterTextKind::LabelAddress => {
                if let Some(reloc) = self.ins.reloc.as_ref() {
                    if matches!(reloc.flags, RelocationFlags::Coff {
                        typ: pe::IMAGE_REL_I386_DIR32
                    }) {
                        self.ins.args.push(ObjInsArg::Reloc);
                        return;
                    } else if self.error.is_none() {
                        self.error = Some(anyhow!(
                            "x86: Unsupported LabelAddress relocation flags {:?}",
                            reloc.flags
                        ));
                    }
                }
                self.ins.args.push(ObjInsArg::BranchDest(value));
                self.ins.branch_dest = Some(value);
                return;
            }
            FormatterTextKind::FunctionAddress => {
                if let Some(reloc) = self.ins.reloc.as_ref() {
                    if matches!(reloc.flags, RelocationFlags::Coff {
                        typ: pe::IMAGE_REL_I386_REL32
                    }) {
                        self.ins.args.push(ObjInsArg::Reloc);
                        return;
                    } else if self.error.is_none() {
                        self.error = Some(anyhow!(
                            "x86: Unsupported FunctionAddress relocation flags {:?}",
                            reloc.flags
                        ));
                    }
                }
            }
            _ => {}
        }

        match number_kind {
            NumberKind::Int8 => {
                self.push_signed(value as i8 as i64);
            }
            NumberKind::Int16 => {
                self.push_signed(value as i16 as i64);
            }
            NumberKind::Int32 => {
                self.push_signed(value as i32 as i64);
            }
            NumberKind::Int64 => {
                self.push_signed(value as i64);
            }
            NumberKind::UInt8 | NumberKind::UInt16 | NumberKind::UInt32 | NumberKind::UInt64 => {
                self.ins.args.push(ObjInsArg::Arg(ObjInsArgValue::Unsigned(value)));
            }
        }
    }

    fn write_decorator(
        &mut self,
        _instruction: &Instruction,
        _operand: u32,
        instruction_operand: Option<u32>,
        text: &str,
        _decorator: DecoratorKind,
    ) {
        self.formatted.push_str(text);
        self.ins_operands.push(instruction_operand);
        self.ins.args.push(ObjInsArg::PlainText(text.to_string().into()));
    }

    fn write_register(
        &mut self,
        _instruction: &Instruction,
        _operand: u32,
        instruction_operand: Option<u32>,
        text: &str,
        _register: Register,
    ) {
        self.formatted.push_str(text);
        self.ins_operands.push(instruction_operand);
        self.ins.args.push(ObjInsArg::Arg(ObjInsArgValue::Opaque(text.to_string().into())));
    }
}<|MERGE_RESOLUTION|>--- conflicted
+++ resolved
@@ -84,12 +84,8 @@
                 args: vec![],
                 reloc: reloc.cloned(),
                 branch_dest: None,
-<<<<<<< HEAD
                 line: line_info.and_then(|m| m.get(&address).cloned()),
-=======
-                line: obj.line_info.as_ref().and_then(|m| m.get(&address).cloned()),
                 formatted: String::new(),
->>>>>>> 854dc9e4
                 orig: None,
             };
             // Run the formatter, which will populate output.ins
