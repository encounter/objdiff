--- conflicted
+++ resolved
@@ -109,16 +109,15 @@
         }
     }
 
-<<<<<<< HEAD
     pub fn symbol_data(&self, symbol: &Symbol) -> Option<&[u8]> {
         let offset = symbol.address.checked_sub(self.address)?;
         self.data.get(offset as usize..offset as usize + symbol.size as usize)
-=======
+    }
+
     // The alignment to use when "Combine data/text sections" is enabled.
     pub fn combined_alignment(&self) -> u64 {
         const MIN_ALIGNMENT: u64 = 4;
         self.align.map(|align| align.get().max(MIN_ALIGNMENT)).unwrap_or(MIN_ALIGNMENT)
->>>>>>> a1499f47
     }
 
     pub fn relocation_at<'obj>(
