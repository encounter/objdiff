use std::{fs, io::Cursor, path::Path};

use anyhow::{anyhow, bail, ensure, Context, Result};
use byteorder::{BigEndian, ReadBytesExt};
use filetime::FileTime;
use flagset::Flags;
use object::{
    BinaryFormat, File, Object, ObjectSection, ObjectSymbol, RelocationTarget, SectionIndex,
    SectionKind, Symbol, SymbolKind, SymbolScope, SymbolSection,
};

use crate::{
    arch::{new_arch, ObjArch},
    obj::{
        split_meta::{SplitMeta, SPLITMETA_SECTION},
        ObjInfo, ObjReloc, ObjSection, ObjSectionKind, ObjSymbol, ObjSymbolFlagSet, ObjSymbolFlags,
    },
};

fn to_obj_section_kind(kind: SectionKind) -> Option<ObjSectionKind> {
    match kind {
        SectionKind::Text => Some(ObjSectionKind::Code),
        SectionKind::Data | SectionKind::ReadOnlyData => Some(ObjSectionKind::Data),
        SectionKind::UninitializedData => Some(ObjSectionKind::Bss),
        _ => None,
    }
}

fn to_obj_symbol(
    arch: &dyn ObjArch,
    obj_file: &File<'_>,
    symbol: &Symbol<'_, '_>,
    addend: i64,
    split_meta: Option<&SplitMeta>,
) -> Result<ObjSymbol> {
    let mut name = symbol.name().context("Failed to process symbol name")?;
    if name.is_empty() {
        log::warn!("Found empty sym: {symbol:?}");
        name = "?";
    }
    let mut flags = ObjSymbolFlagSet(ObjSymbolFlags::none());
    if symbol.is_global() {
        flags = ObjSymbolFlagSet(flags.0 | ObjSymbolFlags::Global);
    }
    if symbol.is_local() {
        flags = ObjSymbolFlagSet(flags.0 | ObjSymbolFlags::Local);
    }
    if symbol.is_common() {
        flags = ObjSymbolFlagSet(flags.0 | ObjSymbolFlags::Common);
    }
    if symbol.is_weak() {
        flags = ObjSymbolFlagSet(flags.0 | ObjSymbolFlags::Weak);
    }
    if obj_file.format() == BinaryFormat::Elf && symbol.scope() == SymbolScope::Linkage {
        flags = ObjSymbolFlagSet(flags.0 | ObjSymbolFlags::Hidden);
    }
    let section_address = if let Some(section) =
        symbol.section_index().and_then(|idx| obj_file.section_by_index(idx).ok())
    {
        symbol.address() - section.address()
    } else {
        symbol.address()
    };
    let demangled_name = arch.demangle(name);
    // Find the virtual address for the symbol if available
    let virtual_address = split_meta
        .and_then(|m| m.virtual_addresses.as_ref())
        .and_then(|v| v.get(symbol.index().0).cloned());
    Ok(ObjSymbol {
        name: name.to_string(),
        demangled_name,
        address: symbol.address(),
        section_address,
        size: symbol.size(),
        size_known: symbol.size() != 0,
        flags,
        addend,
        virtual_address,
    })
}

fn filter_sections(obj_file: &File<'_>, split_meta: Option<&SplitMeta>) -> Result<Vec<ObjSection>> {
    let mut result = Vec::<ObjSection>::new();
    for section in obj_file.sections() {
        if section.size() == 0 {
            continue;
        }
        let Some(kind) = to_obj_section_kind(section.kind()) else {
            continue;
        };
        let name = section.name().context("Failed to process section name")?;
        let data = section.uncompressed_data().context("Failed to read section data")?;

        // Find the virtual address for the section symbol if available
        let section_symbol = obj_file.symbols().find(|s| {
            s.kind() == SymbolKind::Section && s.section_index() == Some(section.index())
        });
        let virtual_address = section_symbol.and_then(|s| {
            split_meta
                .and_then(|m| m.virtual_addresses.as_ref())
                .and_then(|v| v.get(s.index().0).cloned())
        });

        result.push(ObjSection {
            name: name.to_string(),
            kind,
            address: section.address(),
            size: section.size(),
            data: data.to_vec(),
            orig_index: section.index().0,
            symbols: Vec::new(),
            relocations: Vec::new(),
            virtual_address,
            line_info: Default::default(),
        });
    }
    result.sort_by(|a, b| a.name.cmp(&b.name));
    Ok(result)
}

fn symbols_by_section(
    arch: &dyn ObjArch,
    obj_file: &File<'_>,
    section: &ObjSection,
    split_meta: Option<&SplitMeta>,
) -> Result<Vec<ObjSymbol>> {
    let mut result = Vec::<ObjSymbol>::new();
    for symbol in obj_file.symbols() {
        if symbol.kind() == SymbolKind::Section {
            continue;
        }
        if let Some(index) = symbol.section().index() {
            if index.0 == section.orig_index {
                if symbol.is_local() && section.kind == ObjSectionKind::Code {
                    // TODO strip local syms in diff?
                    let name = symbol.name().context("Failed to process symbol name")?;
                    if symbol.size() == 0 || name.starts_with("lbl_") {
                        continue;
                    }
                }
                result.push(to_obj_symbol(arch, obj_file, &symbol, 0, split_meta)?);
            }
        }
    }
    result.sort_by_key(|v| v.address);
    let mut iter = result.iter_mut().peekable();
    while let Some(symbol) = iter.next() {
        if symbol.size == 0 {
            if let Some(next_symbol) = iter.peek() {
                symbol.size = next_symbol.address - symbol.address;
            } else {
                symbol.size = (section.address + section.size) - symbol.address;
            }
        }
    }
    Ok(result)
}

fn common_symbols(
    arch: &dyn ObjArch,
    obj_file: &File<'_>,
    split_meta: Option<&SplitMeta>,
) -> Result<Vec<ObjSymbol>> {
    obj_file
        .symbols()
        .filter(Symbol::is_common)
        .map(|symbol| to_obj_symbol(arch, obj_file, &symbol, 0, split_meta))
        .collect::<Result<Vec<ObjSymbol>>>()
}

fn find_section_symbol(
    arch: &dyn ObjArch,
    obj_file: &File<'_>,
    target: &Symbol<'_, '_>,
    address: u64,
    split_meta: Option<&SplitMeta>,
) -> Result<ObjSymbol> {
    let section_index =
        target.section_index().ok_or_else(|| anyhow::Error::msg("Unknown section index"))?;
    let section = obj_file.section_by_index(section_index)?;
    let mut closest_symbol: Option<Symbol<'_, '_>> = None;
    for symbol in obj_file.symbols() {
        if !matches!(symbol.section_index(), Some(idx) if idx == section_index) {
            continue;
        }
        if symbol.kind() == SymbolKind::Section || symbol.address() != address {
            if symbol.address() < address
                && symbol.size() != 0
                && (closest_symbol.is_none()
                    || matches!(&closest_symbol, Some(s) if s.address() <= symbol.address()))
            {
                closest_symbol = Some(symbol);
            }
            continue;
        }
        return to_obj_symbol(arch, obj_file, &symbol, 0, split_meta);
    }
    let (name, offset) = closest_symbol
        .and_then(|s| s.name().map(|n| (n, s.address())).ok())
        .or_else(|| section.name().map(|n| (n, section.address())).ok())
        .unwrap_or(("<unknown>", 0));
    let offset_addr = address - offset;
    Ok(ObjSymbol {
        name: name.to_string(),
        demangled_name: None,
        address: offset,
        section_address: address - section.address(),
        size: 0,
        size_known: false,
        flags: Default::default(),
        addend: offset_addr as i64,
        virtual_address: None,
    })
}

fn relocations_by_section(
    arch: &dyn ObjArch,
    obj_file: &File<'_>,
    section: &ObjSection,
    split_meta: Option<&SplitMeta>,
) -> Result<Vec<ObjReloc>> {
    let obj_section = obj_file.section_by_index(SectionIndex(section.orig_index))?;
    let mut relocations = Vec::<ObjReloc>::new();
    for (address, reloc) in obj_section.relocations() {
        let symbol = match reloc.target() {
            RelocationTarget::Symbol(idx) => {
                if idx.0 == u32::MAX as usize {
                    // ???
                    continue;
                }
                let Ok(symbol) = obj_file.symbol_by_index(idx) else {
                    log::warn!(
                        "Failed to locate relocation {:#x} target symbol {}",
                        address,
                        idx.0
                    );
                    continue;
                };
                symbol
            }
            _ => bail!("Unhandled relocation target: {:?}", reloc.target()),
        };
        let flags = reloc.flags(); // TODO validate reloc here?
        let target_section = match symbol.section() {
            SymbolSection::Common => Some(".comm".to_string()),
            SymbolSection::Section(idx) => {
                obj_file.section_by_index(idx).and_then(|s| s.name().map(|s| s.to_string())).ok()
            }
            _ => None,
        };
        let addend = if reloc.has_implicit_addend() {
            arch.implcit_addend(section, address, &reloc)?
        } else {
            reloc.addend()
        };
        // println!("Reloc: {reloc:?}, symbol: {symbol:?}, addend: {addend:#x}");
        let target = match symbol.kind() {
            SymbolKind::Text | SymbolKind::Data | SymbolKind::Label | SymbolKind::Unknown => {
                to_obj_symbol(arch, obj_file, &symbol, addend, split_meta)
            }
            SymbolKind::Section => {
                ensure!(addend >= 0, "Negative addend in reloc: {addend}");
                find_section_symbol(arch, obj_file, &symbol, addend as u64, split_meta)
            }
            kind => Err(anyhow!("Unhandled relocation symbol type {kind:?}")),
        }?;
        relocations.push(ObjReloc { flags, address, target, target_section });
    }
    Ok(relocations)
}

fn line_info(obj_file: &File<'_>, sections: &mut [ObjSection]) -> Result<()> {
    // DWARF 1.1
    if let Some(section) = obj_file.section_by_name(".line") {
        let data = section.uncompressed_data()?;
        let mut reader = Cursor::new(data.as_ref());

        let mut text_sections = obj_file.sections().filter(|s| s.kind() == SectionKind::Text);
        while reader.position() < data.len() as u64 {
            let text_section_index = text_sections
                .next()
                .ok_or_else(|| anyhow!("Next text section not found for line info"))?
                .index()
                .0;
            let start = reader.position();
            let size = reader.read_u32::<BigEndian>()?;
            let base_address = reader.read_u32::<BigEndian>()? as u64;
            let Some(out_section) =
                sections.iter_mut().find(|s| s.orig_index == text_section_index)
            else {
                // Skip line info for sections we filtered out
                reader.set_position(start + size as u64);
                continue;
            };
            let end = start + size as u64;
            while reader.position() < end {
                let line_number = reader.read_u32::<BigEndian>()? as u64;
                let statement_pos = reader.read_u16::<BigEndian>()?;
                if statement_pos != 0xFFFF {
                    log::warn!("Unhandled statement pos {}", statement_pos);
                }
                let address_delta = reader.read_u32::<BigEndian>()? as u64;
                out_section.line_info.insert(base_address + address_delta, line_number);
                log::debug!("Line: {:#x} -> {}", base_address + address_delta, line_number);
            }
        }
    }

    // DWARF 2+
    #[cfg(feature = "dwarf")]
    {
        let dwarf_cow = gimli::DwarfSections::load(|id| {
            Ok::<_, gimli::Error>(
                obj_file
                    .section_by_name(id.name())
                    .and_then(|section| section.uncompressed_data().ok())
                    .unwrap_or(std::borrow::Cow::Borrowed(&[][..])),
            )
        })?;
        let endian = match obj_file.endianness() {
            object::Endianness::Little => gimli::RunTimeEndian::Little,
            object::Endianness::Big => gimli::RunTimeEndian::Big,
        };
        let dwarf = dwarf_cow.borrow(|section| gimli::EndianSlice::new(section, endian));
        let mut iter = dwarf.units();
        if let Some(header) = iter.next()? {
            let unit = dwarf.unit(header)?;
            if let Some(program) = unit.line_program.clone() {
                let mut text_sections =
                    obj_file.sections().filter(|s| s.kind() == SectionKind::Text);
                let section_index = text_sections
                    .next()
                    .ok_or_else(|| anyhow!("Next text section not found for line info"))?
                    .index()
                    .0;
                let mut lines = sections
                    .iter_mut()
                    .find(|s| s.orig_index == section_index)
                    .map(|s| &mut s.line_info);

                let mut rows = program.rows();
                while let Some((_header, row)) = rows.next_row()? {
                    if let (Some(line), Some(lines)) = (row.line(), &mut lines) {
                        lines.insert(row.address(), line.get());
                    }
                    if row.end_sequence() {
                        // The next row is the start of a new sequence, which means we must
                        // advance to the next .text section.
<<<<<<< HEAD
                        let section_index = text_sections
                            .next()
                            .ok_or_else(|| anyhow!("Next text section not found for line info"))?
                            .index()
                            .0;
                        lines = sections
                            .iter_mut()
                            .find(|s| s.orig_index == section_index)
                            .map(|s| &mut s.line_info);
=======
                        let section_index = text_sections.next().map(|s| s.index().0);
                        lines = section_index.map(|index| {
                            &mut sections
                                .iter_mut()
                                .find(|s| s.orig_index == index)
                                .unwrap()
                                .line_info
                        });
>>>>>>> 0c20a0d9
                    }
                }
            }
        }
        if iter.next()?.is_some() {
            log::warn!("Multiple units found in DWARF data, only processing the first");
        }
    }

    Ok(())
}

pub fn read(obj_path: &Path) -> Result<ObjInfo> {
    let (data, timestamp) = {
        let file = fs::File::open(obj_path)?;
        let timestamp = FileTime::from_last_modification_time(&file.metadata()?);
        (unsafe { memmap2::Mmap::map(&file) }?, timestamp)
    };
    let obj_file = File::parse(&*data)?;
    let arch = new_arch(&obj_file)?;
    let split_meta = split_meta(&obj_file)?;
    let mut sections = filter_sections(&obj_file, split_meta.as_ref())?;
    for section in &mut sections {
        section.symbols =
            symbols_by_section(arch.as_ref(), &obj_file, section, split_meta.as_ref())?;
        section.relocations =
            relocations_by_section(arch.as_ref(), &obj_file, section, split_meta.as_ref())?;
    }
    line_info(&obj_file, &mut sections)?;
    let common = common_symbols(arch.as_ref(), &obj_file, split_meta.as_ref())?;
    Ok(ObjInfo { arch, path: obj_path.to_owned(), timestamp, sections, common, split_meta })
}

pub fn has_function(obj_path: &Path, symbol_name: &str) -> Result<bool> {
    let data = {
        let file = fs::File::open(obj_path)?;
        unsafe { memmap2::Mmap::map(&file) }?
    };
    Ok(File::parse(&*data)?
        .symbol_by_name(symbol_name)
        .filter(|o| o.kind() == SymbolKind::Text)
        .is_some())
}

fn split_meta(obj_file: &File<'_>) -> Result<Option<SplitMeta>> {
    Ok(if let Some(section) = obj_file.section_by_name(SPLITMETA_SECTION) {
        Some(SplitMeta::from_section(section, obj_file.endianness(), obj_file.is_64())?)
    } else {
        None
    })
}<|MERGE_RESOLUTION|>--- conflicted
+++ resolved
@@ -346,17 +346,6 @@
                     if row.end_sequence() {
                         // The next row is the start of a new sequence, which means we must
                         // advance to the next .text section.
-<<<<<<< HEAD
-                        let section_index = text_sections
-                            .next()
-                            .ok_or_else(|| anyhow!("Next text section not found for line info"))?
-                            .index()
-                            .0;
-                        lines = sections
-                            .iter_mut()
-                            .find(|s| s.orig_index == section_index)
-                            .map(|s| &mut s.line_info);
-=======
                         let section_index = text_sections.next().map(|s| s.index().0);
                         lines = section_index.map(|index| {
                             &mut sections
@@ -365,7 +354,6 @@
                                 .unwrap()
                                 .line_info
                         });
->>>>>>> 0c20a0d9
                     }
                 }
             }
