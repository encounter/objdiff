--- conflicted
+++ resolved
@@ -18,194 +18,7 @@
 pub mod data;
 pub mod display;
 
-<<<<<<< HEAD
-#[derive(
-    Debug,
-    Copy,
-    Clone,
-    Default,
-    Eq,
-    PartialEq,
-    serde::Deserialize,
-    serde::Serialize,
-    strum::VariantArray,
-    strum::EnumMessage,
-)]
-#[cfg_attr(feature = "wasm", derive(tsify_next::Tsify))]
-pub enum X86Formatter {
-    #[default]
-    #[strum(message = "Intel (default)")]
-    Intel,
-    #[strum(message = "AT&T")]
-    Gas,
-    #[strum(message = "NASM")]
-    Nasm,
-    #[strum(message = "MASM")]
-    Masm,
-}
-
-#[derive(
-    Debug,
-    Copy,
-    Clone,
-    Default,
-    Eq,
-    PartialEq,
-    serde::Deserialize,
-    serde::Serialize,
-    strum::VariantArray,
-    strum::EnumMessage,
-)]
-#[cfg_attr(feature = "wasm", derive(tsify_next::Tsify))]
-pub enum MipsAbi {
-    #[default]
-    #[strum(message = "Auto (default)")]
-    Auto,
-    #[strum(message = "O32")]
-    O32,
-    #[strum(message = "N32")]
-    N32,
-    #[strum(message = "N64")]
-    N64,
-}
-
-#[derive(
-    Debug,
-    Copy,
-    Clone,
-    Default,
-    Eq,
-    PartialEq,
-    serde::Deserialize,
-    serde::Serialize,
-    strum::VariantArray,
-    strum::EnumMessage,
-)]
-#[cfg_attr(feature = "wasm", derive(tsify_next::Tsify))]
-pub enum MipsInstrCategory {
-    #[default]
-    #[strum(message = "Auto (default)")]
-    Auto,
-    #[strum(message = "CPU")]
-    Cpu,
-    #[strum(message = "RSP (N64)")]
-    Rsp,
-    #[strum(message = "R3000 GTE (PS1)")]
-    R3000Gte,
-    #[strum(message = "R4000 ALLEGREX (PSP)")]
-    R4000Allegrex,
-    #[strum(message = "R5900 EE (PS2)")]
-    R5900,
-}
-
-#[derive(
-    Debug,
-    Copy,
-    Clone,
-    Default,
-    Eq,
-    PartialEq,
-    serde::Deserialize,
-    serde::Serialize,
-    strum::VariantArray,
-    strum::EnumMessage,
-)]
-#[cfg_attr(feature = "wasm", derive(tsify_next::Tsify))]
-pub enum ArmArchVersion {
-    #[default]
-    #[strum(message = "Auto (default)")]
-    Auto,
-    #[strum(message = "ARMv4T (GBA)")]
-    V4T,
-    #[strum(message = "ARMv5TE (DS)")]
-    V5TE,
-    #[strum(message = "ARMv6K (3DS)")]
-    V6K,
-}
-
-#[derive(
-    Debug,
-    Copy,
-    Clone,
-    Default,
-    Eq,
-    PartialEq,
-    serde::Deserialize,
-    serde::Serialize,
-    strum::VariantArray,
-    strum::EnumMessage,
-)]
-#[cfg_attr(feature = "wasm", derive(tsify_next::Tsify))]
-pub enum ArmR9Usage {
-    #[default]
-    #[strum(
-        message = "R9 or V6 (default)",
-        detailed_message = "Use R9 as a general-purpose register."
-    )]
-    GeneralPurpose,
-    #[strum(
-        message = "SB (static base)",
-        detailed_message = "Used for position-independent data (PID)."
-    )]
-    Sb,
-    #[strum(message = "TR (TLS register)", detailed_message = "Used for thread-local storage.")]
-    Tr,
-}
-
-#[inline]
-const fn default_true() -> bool { true }
-
-#[derive(Debug, Clone, Eq, PartialEq, serde::Deserialize, serde::Serialize)]
-#[cfg_attr(feature = "wasm", derive(tsify_next::Tsify))]
-#[cfg_attr(feature = "wasm", tsify(from_wasm_abi))]
-#[serde(default)]
-pub struct DiffObjConfig {
-    pub relax_reloc_diffs: bool,
-    pub relax_shifted_data_diffs: bool,
-    #[serde(default = "default_true")]
-    pub space_between_args: bool,
-    pub combine_data_sections: bool,
-    #[serde(default)]
-    pub symbol_mappings: MappingConfig,
-    // x86
-    pub x86_formatter: X86Formatter,
-    // MIPS
-    pub mips_abi: MipsAbi,
-    pub mips_instr_category: MipsInstrCategory,
-    // ARM
-    pub arm_arch_version: ArmArchVersion,
-    pub arm_unified_syntax: bool,
-    pub arm_av_registers: bool,
-    pub arm_r9_usage: ArmR9Usage,
-    pub arm_sl_usage: bool,
-    pub arm_fp_usage: bool,
-    pub arm_ip_usage: bool,
-}
-
-impl Default for DiffObjConfig {
-    fn default() -> Self {
-        Self {
-            relax_reloc_diffs: false,
-            relax_shifted_data_diffs: false,
-            space_between_args: true,
-            combine_data_sections: false,
-            symbol_mappings: Default::default(),
-            x86_formatter: Default::default(),
-            mips_abi: Default::default(),
-            mips_instr_category: Default::default(),
-            arm_arch_version: Default::default(),
-            arm_unified_syntax: true,
-            arm_av_registers: false,
-            arm_r9_usage: Default::default(),
-            arm_sl_usage: false,
-            arm_fp_usage: false,
-            arm_ip_usage: false,
-        }
-    }
-}
-=======
 include!(concat!(env!("OUT_DIR"), "/config.gen.rs"));
->>>>>>> f7efe5fd
 
 impl DiffObjConfig {
     pub fn separator(&self) -> &'static str {
