use std::{collections::HashSet, fs::File, io::Read, time::Instant};

use anyhow::{Context, Result, bail};
use argp::FromArgs;
use objdiff_core::{
    bindings::report::{
        ChangeItem, ChangeItemInfo, ChangeUnit, Changes, ChangesInput, Measures, REPORT_VERSION,
        Report, ReportCategory, ReportItem, ReportItemMetadata, ReportUnit, ReportUnitMetadata,
    },
    config::path::platform_path,
    diff,
<<<<<<< HEAD
    obj::{self, SectionKind, SymbolFlag, SymbolKind},
=======
    obj::{self, SectionKind, SymbolFlag},
>>>>>>> 6fb4bb88
};
use prost::Message;
use rayon::iter::{IntoParallelRefIterator, ParallelIterator};
use tracing::{info, warn};
use typed_path::{Utf8PlatformPath, Utf8PlatformPathBuf};

use crate::{
    cmd::{apply_config_args, diff::ObjectConfig},
    util::output::{OutputFormat, write_output},
};

#[derive(FromArgs, PartialEq, Debug)]
/// Generate a progress report for a project.
#[argp(subcommand, name = "report")]
pub struct Args {
    #[argp(subcommand)]
    command: SubCommand,
}

#[derive(FromArgs, PartialEq, Debug)]
#[argp(subcommand)]
pub enum SubCommand {
    Generate(GenerateArgs),
    Changes(ChangesArgs),
}

#[derive(FromArgs, PartialEq, Debug)]
/// Generate a progress report for a project.
#[argp(subcommand, name = "generate")]
pub struct GenerateArgs {
    #[argp(option, short = 'p', from_str_fn(platform_path))]
    /// Project directory
    project: Option<Utf8PlatformPathBuf>,
    #[argp(option, short = 'o', from_str_fn(platform_path))]
    /// Output file
    output: Option<Utf8PlatformPathBuf>,
    #[argp(switch, short = 'd')]
    /// Deduplicate global and weak symbols (runs single-threaded)
    deduplicate: bool,
    #[argp(option, short = 'f')]
    /// Output format (json, json-pretty, proto) (default: json)
    format: Option<String>,
    #[argp(option, short = 'c')]
    /// Configuration property (key=value)
    config: Vec<String>,
}

#[derive(FromArgs, PartialEq, Debug)]
/// List any changes from a previous report.
#[argp(subcommand, name = "changes")]
pub struct ChangesArgs {
    #[argp(positional, from_str_fn(platform_path))]
    /// Previous report file
    previous: Utf8PlatformPathBuf,
    #[argp(positional, from_str_fn(platform_path))]
    /// Current report file
    current: Utf8PlatformPathBuf,
    #[argp(option, short = 'o', from_str_fn(platform_path))]
    /// Output file
    output: Option<Utf8PlatformPathBuf>,
    #[argp(option, short = 'f')]
    /// Output format (json, json-pretty, proto) (default: json)
    format: Option<String>,
}

pub fn run(args: Args) -> Result<()> {
    match args.command {
        SubCommand::Generate(args) => generate(args),
        SubCommand::Changes(args) => changes(args),
    }
}

fn generate(args: GenerateArgs) -> Result<()> {
    let mut diff_config = diff::DiffObjConfig {
        function_reloc_diffs: diff::FunctionRelocDiffs::None,
        combine_data_sections: true,
        combine_text_sections: true,
        ppc_calculate_pool_relocations: false,
        ..Default::default()
    };
    apply_config_args(&mut diff_config, &args.config)?;

    let output_format = OutputFormat::from_option(args.format.as_deref())?;
    let project_dir = args.project.as_deref().unwrap_or_else(|| Utf8PlatformPath::new("."));
    info!("Loading project {}", project_dir);

    let project = match objdiff_core::config::try_project_config(project_dir.as_ref()) {
        Some((Ok(config), _)) => config,
        Some((Err(err), _)) => bail!("Failed to load project configuration: {}", err),
        None => bail!("No project configuration found"),
    };
    info!(
        "Generating report for {} units (using {} threads)",
        project.units().len(),
        if args.deduplicate { 1 } else { rayon::current_num_threads() }
    );

    let target_obj_dir =
        project.target_dir.as_ref().map(|p| project_dir.join(p.with_platform_encoding()));
    let base_obj_dir =
        project.base_dir.as_ref().map(|p| project_dir.join(p.with_platform_encoding()));
    let objects = project
        .units
        .iter()
        .flatten()
        .map(|o| {
            ObjectConfig::new(o, project_dir, target_obj_dir.as_deref(), base_obj_dir.as_deref())
        })
        .collect::<Vec<_>>();

    let start = Instant::now();
    let mut units = vec![];
    let mut existing_functions: HashSet<String> = HashSet::new();
    if args.deduplicate {
        // If deduplicating, we need to run single-threaded
        for object in &objects {
            if let Some(unit) = report_object(object, &diff_config, Some(&mut existing_functions))?
            {
                units.push(unit);
            }
        }
    } else {
        let vec = objects
            .par_iter()
            .map(|object| report_object(object, &diff_config, None))
            .collect::<Result<Vec<Option<ReportUnit>>>>()?;
        units = vec.into_iter().flatten().collect();
    }
    let measures = units.iter().flat_map(|u| u.measures.into_iter()).collect();
    let mut categories = Vec::new();
    for category in project.progress_categories() {
        categories.push(ReportCategory {
            id: category.id.clone(),
            name: category.name.clone(),
            measures: Some(Default::default()),
        });
    }
    let mut report =
        Report { measures: Some(measures), units, version: REPORT_VERSION, categories };
    report.calculate_progress_categories();
    let duration = start.elapsed();
    info!("Report generated in {}.{:03}s", duration.as_secs(), duration.subsec_millis());
    write_output(&report, args.output.as_deref(), output_format)?;
    Ok(())
}

fn report_object(
    object: &ObjectConfig,
    diff_config: &diff::DiffObjConfig,
    mut existing_functions: Option<&mut HashSet<String>>,
) -> Result<Option<ReportUnit>> {
    match (&object.target_path, &object.base_path) {
        (None, Some(_)) if !object.complete.unwrap_or(false) => {
            warn!("Skipping object without target: {}", object.name);
            return Ok(None);
        }
        (None, None) => {
            warn!("Skipping object without target or base: {}", object.name);
            return Ok(None);
        }
        _ => {}
    }
    let mapping_config = diff::MappingConfig::default();
    let target = object
        .target_path
        .as_ref()
        .map(|p| {
            obj::read::read(p.as_ref(), diff_config, diff::DiffSide::Target)
                .with_context(|| format!("Failed to open {p}"))
        })
        .transpose()?;
    let base = object
        .base_path
        .as_ref()
        .map(|p| {
            obj::read::read(p.as_ref(), diff_config, diff::DiffSide::Base)
                .with_context(|| format!("Failed to open {p}"))
        })
        .transpose()?;
    let result =
        diff::diff_objs(target.as_ref(), base.as_ref(), None, diff_config, &mapping_config)?;

    let metadata = ReportUnitMetadata {
        complete: object.metadata.complete,
        module_name: target
            .as_ref()
            .and_then(|o| o.split_meta.as_ref())
            .and_then(|m| m.module_name.clone()),
        module_id: target.as_ref().and_then(|o| o.split_meta.as_ref()).and_then(|m| m.module_id),
        source_path: object.metadata.source_path.as_ref().map(|p| p.to_string()),
        progress_categories: object.metadata.progress_categories.clone().unwrap_or_default(),
        auto_generated: object.metadata.auto_generated,
    };
    let mut measures = Measures { total_units: 1, ..Default::default() };
    let mut sections = vec![];
    let mut functions = vec![];

    let obj = target.as_ref().or(base.as_ref()).unwrap();
    let obj_diff = result.left.as_ref().or(result.right.as_ref()).unwrap();
    for ((section_idx, section), section_diff) in
        obj.sections.iter().enumerate().zip(&obj_diff.sections)
    {
        if section.kind == SectionKind::Unknown {
            continue;
        }
        let section_match_percent = section_diff.match_percent.unwrap_or_else(|| {
            // Support cases where we don't have a target object,
            // assume complete means 100% match
            if object.complete.unwrap_or(false) { 100.0 } else { 0.0 }
        });
        sections.push(ReportItem {
            name: section.name.clone(),
            fuzzy_match_percent: section_match_percent,
            size: section.size,
            metadata: Some(ReportItemMetadata {
                demangled_name: None,
                virtual_address: section.virtual_address,
            }),
            address: None,
        });

        match section.kind {
            SectionKind::Data | SectionKind::Bss => {
                measures.total_data += section.size;
                if section_match_percent == 100.0 {
                    measures.matched_data += section.size;
                }
                continue;
            }
            _ => {}
        }

        for (symbol, symbol_diff) in obj.symbols.iter().zip(&obj_diff.symbols) {
            if symbol.section != Some(section_idx)
                || symbol.size == 0
                || symbol.flags.contains(SymbolFlag::Hidden)
                || symbol.flags.contains(SymbolFlag::Ignored)
                || symbol.kind == SymbolKind::Section
            {
                continue;
            }
            if let Some(existing_functions) = &mut existing_functions
                && (symbol.flags.contains(SymbolFlag::Global)
                    || symbol.flags.contains(SymbolFlag::Weak))
                && !existing_functions.insert(symbol.name.clone())
            {
                continue;
            }
            let match_percent = symbol_diff.match_percent.unwrap_or_else(|| {
                // Support cases where we don't have a target object,
                // assume complete means 100% match
                if object.complete.unwrap_or(false) { 100.0 } else { 0.0 }
            });
            measures.fuzzy_match_percent += match_percent * symbol.size as f32;
            measures.total_code += symbol.size;
            if match_percent == 100.0 {
                measures.matched_code += symbol.size;
            }
            functions.push(ReportItem {
                name: symbol.name.clone(),
                size: symbol.size,
                fuzzy_match_percent: match_percent,
                metadata: Some(ReportItemMetadata {
                    demangled_name: symbol.demangled_name.clone(),
                    virtual_address: symbol.virtual_address,
                }),
                address: symbol.address.checked_sub(section.address),
            });
            if match_percent == 100.0 {
                measures.matched_functions += 1;
            }
            measures.total_functions += 1;
        }
    }
    sections.sort_by(|a, b| a.name.cmp(&b.name));
    let reverse_fn_order = object.metadata.reverse_fn_order.unwrap_or(false);
    functions.sort_by(|a, b| {
        if reverse_fn_order {
            b.address.unwrap_or(0).cmp(&a.address.unwrap_or(0))
        } else {
            a.address.unwrap_or(u64::MAX).cmp(&b.address.unwrap_or(u64::MAX))
        }
        .then_with(|| a.size.cmp(&b.size))
    });
    if metadata.complete.unwrap_or(false) {
        measures.complete_code = measures.total_code;
        measures.complete_data = measures.total_data;
        measures.complete_units = 1;
    }
    measures.calc_fuzzy_match_percent();
    measures.calc_matched_percent();
    Ok(Some(ReportUnit {
        name: object.name.clone(),
        measures: Some(measures),
        sections,
        functions,
        metadata: Some(metadata),
    }))
}

fn changes(args: ChangesArgs) -> Result<()> {
    let output_format = OutputFormat::from_option(args.format.as_deref())?;
    let (previous, current) = if args.previous == "-" && args.current == "-" {
        // Special case for comparing two reports from stdin
        let mut data = vec![];
        std::io::stdin().read_to_end(&mut data)?;
        let input = ChangesInput::decode(data.as_slice())?;
        (input.from.unwrap(), input.to.unwrap())
    } else {
        let previous = read_report(&args.previous)?;
        let current = read_report(&args.current)?;
        (previous, current)
    };
    let mut changes = Changes { from: previous.measures, to: current.measures, units: vec![] };
    for prev_unit in &previous.units {
        let curr_unit = current.units.iter().find(|u| u.name == prev_unit.name);
        let sections = process_items(prev_unit, curr_unit, |u| &u.sections);
        let functions = process_items(prev_unit, curr_unit, |u| &u.functions);

        let prev_measures = prev_unit.measures;
        let curr_measures = curr_unit.and_then(|u| u.measures);
        if !functions.is_empty() || prev_measures != curr_measures {
            changes.units.push(ChangeUnit {
                name: prev_unit.name.clone(),
                from: prev_measures,
                to: curr_measures,
                sections,
                functions,
                metadata: curr_unit
                    .as_ref()
                    .and_then(|u| u.metadata.clone())
                    .or_else(|| prev_unit.metadata.clone()),
            });
        }
    }
    for curr_unit in &current.units {
        if !previous.units.iter().any(|u| u.name == curr_unit.name) {
            changes.units.push(ChangeUnit {
                name: curr_unit.name.clone(),
                from: None,
                to: curr_unit.measures,
                sections: process_new_items(&curr_unit.sections),
                functions: process_new_items(&curr_unit.functions),
                metadata: curr_unit.metadata.clone(),
            });
        }
    }
    write_output(&changes, args.output.as_deref(), output_format)?;
    Ok(())
}

fn process_items<F: Fn(&ReportUnit) -> &Vec<ReportItem>>(
    prev_unit: &ReportUnit,
    curr_unit: Option<&ReportUnit>,
    getter: F,
) -> Vec<ChangeItem> {
    let prev_items = getter(prev_unit);
    let mut items = vec![];
    if let Some(curr_unit) = curr_unit {
        let curr_items = getter(curr_unit);
        for prev_func in prev_items {
            let prev_func_info = ChangeItemInfo::from(prev_func);
            let curr_func = curr_items.iter().find(|f| f.name == prev_func.name);
            let curr_func_info = curr_func.map(ChangeItemInfo::from);
            if let Some(curr_func_info) = curr_func_info {
                if prev_func_info != curr_func_info {
                    items.push(ChangeItem {
                        name: prev_func.name.clone(),
                        from: Some(prev_func_info),
                        to: Some(curr_func_info),
                        metadata: curr_func.as_ref().unwrap().metadata.clone(),
                    });
                }
            } else {
                items.push(ChangeItem {
                    name: prev_func.name.clone(),
                    from: Some(prev_func_info),
                    to: None,
                    metadata: prev_func.metadata.clone(),
                });
            }
        }
        for curr_func in curr_items {
            if !prev_items.iter().any(|f| f.name == curr_func.name) {
                items.push(ChangeItem {
                    name: curr_func.name.clone(),
                    from: None,
                    to: Some(ChangeItemInfo::from(curr_func)),
                    metadata: curr_func.metadata.clone(),
                });
            }
        }
    } else {
        for prev_func in prev_items {
            items.push(ChangeItem {
                name: prev_func.name.clone(),
                from: Some(ChangeItemInfo::from(prev_func)),
                to: None,
                metadata: prev_func.metadata.clone(),
            });
        }
    }
    items
}

fn process_new_items(items: &[ReportItem]) -> Vec<ChangeItem> {
    items
        .iter()
        .map(|item| ChangeItem {
            name: item.name.clone(),
            from: None,
            to: Some(ChangeItemInfo::from(item)),
            metadata: item.metadata.clone(),
        })
        .collect()
}

fn read_report(path: &Utf8PlatformPath) -> Result<Report> {
    if path == Utf8PlatformPath::new("-") {
        let mut data = vec![];
        std::io::stdin().read_to_end(&mut data)?;
        return Report::parse(&data).with_context(|| "Failed to load report from stdin");
    }
    let file = File::open(path).with_context(|| format!("Failed to open {path}"))?;
    let mmap =
        unsafe { memmap2::Mmap::map(&file) }.with_context(|| format!("Failed to map {path}"))?;
    Report::parse(mmap.as_ref()).with_context(|| format!("Failed to load report {path}"))
}<|MERGE_RESOLUTION|>--- conflicted
+++ resolved
@@ -9,11 +9,7 @@
     },
     config::path::platform_path,
     diff,
-<<<<<<< HEAD
     obj::{self, SectionKind, SymbolFlag, SymbolKind},
-=======
-    obj::{self, SectionKind, SymbolFlag},
->>>>>>> 6fb4bb88
 };
 use prost::Message;
 use rayon::iter::{IntoParallelRefIterator, ParallelIterator};
