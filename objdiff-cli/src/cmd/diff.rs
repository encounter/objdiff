--- conflicted
+++ resolved
@@ -65,15 +65,6 @@
     #[argp(option, short = 'u')]
     /// Unit name within project
     unit: Option<String>,
-<<<<<<< HEAD
-    #[argp(switch, short = 'x')]
-    /// Relax relocation diffs
-    relax_reloc_diffs: bool,
-    #[argp(switch, short = 's')]
-    /// Relax shifted data diffs
-    relax_shifted_data_diffs: bool,
-=======
->>>>>>> f7efe5fd
     #[argp(option, short = 'o')]
     /// Output file (one-shot mode) ("-" for stdout)
     output: Option<PathBuf>,
@@ -259,15 +250,7 @@
     base_path: Option<&Path>,
 ) -> Result<()> {
     let output_format = OutputFormat::from_option(args.format.as_deref())?;
-<<<<<<< HEAD
-    let config = diff::DiffObjConfig {
-        relax_reloc_diffs: args.relax_reloc_diffs,
-        relax_shifted_data_diffs: args.relax_shifted_data_diffs,
-        ..Default::default() // TODO
-    };
-=======
     let (diff_config, mapping_config) = build_config_from_args(args)?;
->>>>>>> f7efe5fd
     let target = target_path
         .map(|p| {
             obj::read::read(p, &diff_config).with_context(|| format!("Loading {}", p.display()))
@@ -298,11 +281,6 @@
     pub prev_obj: Option<(ObjInfo, ObjDiff)>,
     pub reload_time: Option<time::OffsetDateTime>,
     pub time_format: Vec<time::format_description::FormatItem<'static>>,
-<<<<<<< HEAD
-    pub relax_reloc_diffs: bool,
-    pub relax_shifted_data_diffs: bool,
-=======
->>>>>>> f7efe5fd
     pub watcher: Option<Watcher>,
     pub modified: Arc<AtomicBool>,
     pub diff_obj_config: DiffObjConfig,
@@ -332,19 +310,8 @@
             .is_some_and(|p| p.build_target.unwrap_or(false)),
         target_path: state.target_path.clone(),
         base_path: state.base_path.clone(),
-<<<<<<< HEAD
-        diff_obj_config: diff::DiffObjConfig {
-            relax_reloc_diffs: state.relax_reloc_diffs,
-            relax_shifted_data_diffs: state.relax_shifted_data_diffs,
-            ..Default::default() // TODO
-        },
-        symbol_mappings: Default::default(),
-        selecting_left: None,
-        selecting_right: None,
-=======
         diff_obj_config: state.diff_obj_config.clone(),
         mapping_config: state.mapping_config.clone(),
->>>>>>> f7efe5fd
     }
 }
 
@@ -408,11 +375,6 @@
         prev_obj: None,
         reload_time: None,
         time_format,
-<<<<<<< HEAD
-        relax_reloc_diffs: args.relax_reloc_diffs,
-        relax_shifted_data_diffs: args.relax_shifted_data_diffs,
-=======
->>>>>>> f7efe5fd
         watcher: None,
         modified: Default::default(),
         diff_obj_config,
