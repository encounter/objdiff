--- conflicted
+++ resolved
@@ -17,11 +17,7 @@
 - PowerPC 750CL (GameCube, Wii)
 - MIPS (N64, PS1, PS2, PSP)
 - x86 (COFF only at the moment)
-<<<<<<< HEAD
-- ARM (DS)
-=======
 - ARMv5 (DS)
->>>>>>> 9710ccc3
 
 See [Usage](#usage) for more information.
 
